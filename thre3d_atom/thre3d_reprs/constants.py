--- conflicted
+++ resolved
@@ -9,11 +9,8 @@
 # specific to voxel_grids:
 u_DENSITIES = "_densities"
 u_FEATURES = "_features"
-<<<<<<< HEAD
-u_ATTN = 'attn'
-=======
 u_IN_DENSITIES = "_in_densities"
 u_IN_FEATURES = "_in_features"
 u_RGBNET = "rgbnet"
 u_DENSITYNET = "densitynet"
->>>>>>> a9f9d4b4
+u_ATTN = 'attn'