--- conflicted
+++ resolved
@@ -6,7 +6,7 @@
 import matplotlib.pyplot as plt
 from matplotlib import colors, cm
 from thre3d_atom.thre3d_reprs.cross_attn import text_under_image
-from thre3d_atom.modules.sds_trainer_attn import get_dir_batch_from_poses
+from thre3d_atom.modules.sds_trainer import _get_dir_batch_from_poses
 from thre3d_atom.modules.volumetric_model import VolumetricModel
 from thre3d_atom.utils.constants import EXTRA_ACCUMULATED_WEIGHTS, NUM_COLOUR_CHANNELS
 from thre3d_atom.utils.imaging_utils import (
@@ -20,13 +20,6 @@
 
 
 def render_camera_path_for_volumetric_model(
-<<<<<<< HEAD
-        vol_mod: VolumetricModel,
-        camera_path: Sequence[CameraPose],
-        camera_intrinsics: CameraIntrinsics,
-        render_scale_factor: Optional[float] = None,
-        overridden_num_samples_per_ray: Optional[int] = None
-=======
     vol_mod: VolumetricModel,
     camera_path: Sequence[CameraPose],
     camera_intrinsics: CameraIntrinsics,
@@ -34,7 +27,6 @@
     overridden_num_samples_per_ray: Optional[int] = None,
     image_save_freq: Optional[int] = None,
     image_save_path: Optional[str] = None,
->>>>>>> a9f9d4b4
 ) -> np.array:
     if render_scale_factor is not None:
         # Render downsampled images for speed if requested
@@ -73,7 +65,13 @@
         frame = np.concatenate([colour_frame, depth_frame, acc_frame], axis=1)
         rendered_frames.append(frame)
 
-<<<<<<< HEAD
+        # save image if necessary (used for plots and stuff)
+        if image_save_freq != None:
+            if frame_num % image_save_freq == 0:
+                imageio.imwrite(
+                image_save_path / f"{frame_num}.png",
+                colour_frame,
+        )
 
     return np.stack(rendered_frames)
 
@@ -183,7 +181,7 @@
         # apply post-processing to the depth frame
         colour_frame = to8b(colour_frame)
         depth_frame = postprocess_depth_map(depth_frame, acc_map=acc_frame)
-        dir = get_dir_batch_from_poses(torch.from_numpy(
+        dir = _get_dir_batch_from_poses(torch.from_numpy(
             np.hstack((render_pose.rotation, render_pose.translation))
         ).unsqueeze(0).to(device))[0]
         m_prompt = prompt + f", {dir} view"
@@ -209,15 +207,4 @@
         frame = np.concatenate([rendered_frames_n[i], acc_frame], axis=1)
         rendered_frames.append(frame)
 
-    return np.stack(rendered_frames), f_attn
-=======
-        # save image if necessary (used for plots and stuff)
-        if image_save_freq != None:
-            if frame_num % image_save_freq == 0:
-                imageio.imwrite(
-                image_save_path / f"{frame_num}.png",
-                colour_frame,
-        )
-
-    return np.stack(rendered_frames)
->>>>>>> a9f9d4b4
+    return np.stack(rendered_frames), f_attn